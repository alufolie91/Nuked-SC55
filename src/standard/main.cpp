--- conflicted
+++ resolved
@@ -39,747 +39,6 @@
 #include <Windows.h>
 #endif
 
-<<<<<<< HEAD
-template <typename ElemT>
-size_t FE_CalcRingbufferSizeBytes(uint32_t buffer_size, uint32_t buffer_count)
-{
-    return std::bit_ceil<size_t>(1 + (size_t)buffer_size * (size_t)buffer_count * sizeof(ElemT));
-}
-
-struct FE_Instance
-{
-    Emulator emu;
-
-    std::unique_ptr<LCD_SDL_Backend> sdl_lcd;
-
-    GenericBuffer  sample_buffer;
-    RingbufferView view;
-    void*          chunk_first = nullptr;
-    void*          chunk_last  = nullptr;
-
-    std::thread thread;
-    AudioFormat format;
-
-    // read by instance thread, written by main thread
-    std::atomic<bool> running = false;
-
-    uint32_t buffer_size;
-    uint32_t buffer_count;
-
-    float gain = 1.0f;
-
-#if NUKED_ENABLE_ASIO
-    // ASIO uses an SDL_AudioStream because it needs resampling to a more conventional frequency, but putting data into
-    // the stream one frame at a time is *slow* so we buffer audio in `sample_buffer` and add it all at once.
-    SDL_AudioStream* stream = nullptr;
-#endif
-
-    template <typename SampleT>
-    void Prepare()
-    {
-        auto span   = view.UncheckedPrepareWrite<AudioFrame<SampleT>>(buffer_size);
-        chunk_first = span.data();
-        chunk_last  = span.data() + span.size();
-    }
-
-    template <typename SampleT>
-    void Finish()
-    {
-        view.UncheckedFinishWrite<AudioFrame<SampleT>>(buffer_size);
-    }
-
-    template <typename SampleT>
-    void CreateAndPrepareBuffer()
-    {
-        sample_buffer.Init(FE_CalcRingbufferSizeBytes<AudioFrame<SampleT>>(buffer_size, buffer_count));
-        view = RingbufferView(sample_buffer);
-        Prepare<SampleT>();
-    }
-};
-
-const size_t FE_MAX_INSTANCES = 16;
-
-struct FE_Application {
-    FE_Instance instances[FE_MAX_INSTANCES];
-    size_t instances_in_use = 0;
-
-    AllRomsetInfo romset_info;
-    Romset            romset;
-
-    AudioOutput audio_output{};
-
-    bool running = false;
-};
-
-struct FE_AdvancedParameters
-{
-    common::RomOverrides rom_overrides;
-};
-
-struct FE_Parameters
-{
-    bool help = false;
-    bool version = false;
-    std::string midi_device;
-    std::string audio_device;
-    uint32_t buffer_size = 512;
-    uint32_t buffer_count = 16;
-    std::optional<EMU_SystemReset> reset;
-    size_t instances = 1;
-    std::string_view romset_name;
-    bool legacy_romset_detection = false;
-    std::optional<std::filesystem::path> rom_directory;
-    AudioFormat output_format = AudioFormat::S16;
-    bool no_lcd = false;
-    bool disable_oversampling = false;
-    std::optional<uint32_t> asio_sample_rate;
-    std::string asio_left_channel;
-    std::string asio_right_channel;
-    std::filesystem::path nvram_filename;
-    FE_AdvancedParameters adv;
-    float gain = 1.0f;
-};
-
-bool FE_AllocateInstance(FE_Application& container, FE_Instance** result)
-{
-    if (container.instances_in_use == FE_MAX_INSTANCES)
-    {
-        return false;
-    }
-
-    FE_Instance& fe = container.instances[container.instances_in_use];
-    ++container.instances_in_use;
-
-    if (result)
-    {
-        *result = &fe;
-    }
-
-    return true;
-}
-
-void FE_SendMIDI(FE_Application& fe, size_t n, std::span<const uint8_t> bytes)
-{
-    fe.instances[n].emu.PostMIDI(bytes);
-}
-
-void FE_BroadcastMIDI(FE_Application& fe, std::span<const uint8_t> bytes)
-{
-    for (size_t i = 0; i < fe.instances_in_use; ++i)
-    {
-        FE_SendMIDI(fe, i, bytes);
-    }
-}
-
-void FE_RouteMIDI(FE_Application& fe, std::span<const uint8_t> bytes)
-{
-    if (bytes.size() == 0)
-    {
-        return;
-    }
-
-    uint8_t first = bytes[0];
-
-    if (first < 0x80)
-    {
-        fprintf(stderr, "FE_RouteMIDI received data byte %02x\n", first);
-        return;
-    }
-
-    const bool is_sysex = first == 0xF0;
-    const uint8_t channel = first & 0x0F;
-
-    if (is_sysex)
-    {
-        FE_BroadcastMIDI(fe, bytes);
-    }
-    else
-    {
-        FE_SendMIDI(fe, channel % fe.instances_in_use, bytes);
-    }
-}
-
-template <typename SampleT, bool ApplyGain>
-void FE_ReceiveSampleSDL(void* userdata, const AudioFrame<int32_t>& in)
-{
-    FE_Instance& fe = *(FE_Instance*)userdata;
-
-    AudioFrame<SampleT>* out = (AudioFrame<SampleT>*)fe.chunk_first;
-    Normalize(in, *out);
-
-    if constexpr (ApplyGain)
-    {
-        Scale(*out, fe.gain);
-    }
-
-    fe.chunk_first = out + 1;
-
-    if (fe.chunk_first == fe.chunk_last)
-    {
-        fe.Finish<SampleT>();
-        fe.Prepare<SampleT>();
-    }
-}
-
-#if NUKED_ENABLE_ASIO
-template <typename SampleT, bool ApplyGain>
-void FE_ReceiveSampleASIO(void* userdata, const AudioFrame<int32_t>& in)
-{
-    FE_Instance& fe = *(FE_Instance*)userdata;
-
-    AudioFrame<SampleT>* out = (AudioFrame<SampleT>*)fe.chunk_first;
-    Normalize(in, *out);
-
-    if constexpr (ApplyGain)
-    {
-        Scale(*out, fe.gain);
-    }
-
-    fe.chunk_first = out + 1;
-
-    if (fe.chunk_first == fe.chunk_last)
-    {
-        fe.Finish<SampleT>();
-        fe.Prepare<SampleT>();
-
-        auto span = fe.view.UncheckedPrepareRead<AudioFrame<SampleT>>(fe.buffer_size);
-        SDL_AudioStreamPut(fe.stream, span.data(), (int)(span.size() * sizeof(AudioFrame<SampleT>)));
-        fe.view.UncheckedFinishRead<AudioFrame<SampleT>>(fe.buffer_size);
-    }
-}
-#endif
-
-constexpr mcu_sample_callback FE_PickCallback(const FE_Application& app, const FE_Instance& inst)
-{
-    if (app.audio_output.kind == AudioOutputKind::SDL)
-    {
-        if (inst.gain != 1.f)
-        {
-            switch (inst.format)
-            {
-            case AudioFormat::S16:
-                return FE_ReceiveSampleSDL<int16_t, true>;
-            case AudioFormat::S32:
-                return FE_ReceiveSampleSDL<int32_t, true>;
-            case AudioFormat::F32:
-                return FE_ReceiveSampleSDL<float, true>;
-            }
-        }
-        else
-        {
-            switch (inst.format)
-            {
-            case AudioFormat::S16:
-                return FE_ReceiveSampleSDL<int16_t, false>;
-            case AudioFormat::S32:
-                return FE_ReceiveSampleSDL<int32_t, false>;
-            case AudioFormat::F32:
-                return FE_ReceiveSampleSDL<float, false>;
-            }
-        }
-    }
-    else
-    {
-#if NUKED_ENABLE_ASIO
-        if (inst.gain != 1.f)
-        {
-            switch (inst.format)
-            {
-            case AudioFormat::S16:
-                return FE_ReceiveSampleASIO<int16_t, true>;
-            case AudioFormat::S32:
-                return FE_ReceiveSampleASIO<int32_t, true>;
-            case AudioFormat::F32:
-                return FE_ReceiveSampleASIO<float, true>;
-            }
-        }
-        else
-        {
-            switch (inst.format)
-            {
-            case AudioFormat::S16:
-                return FE_ReceiveSampleASIO<int16_t, false>;
-            case AudioFormat::S32:
-                return FE_ReceiveSampleASIO<int32_t, false>;
-            case AudioFormat::F32:
-                return FE_ReceiveSampleASIO<float, false>;
-            }
-        }
-#else
-        fprintf(stderr, "PANIC: FE_PickCallback tried to select ASIO output without ASIO support\n");
-        std::abort();
-#endif
-    }
-
-    fprintf(stderr, "output kind = %d\n", (int)app.audio_output.kind);
-    fprintf(stderr, "gain = %f\n", inst.gain);
-    fprintf(stderr, "format = %d\n", (int)inst.format);
-    return nullptr;
-}
-
-enum class FE_PickOutputResult
-{
-    WantMatchedName,
-    WantDefaultDevice,
-    NoOutputDevices,
-    NoMatchingName,
-};
-
-void FE_QueryAllOutputs(AudioOutputList& outputs);
-
-FE_PickOutputResult FE_PickOutputDevice(std::string_view preferred_name, AudioOutput& out_device)
-{
-    AudioOutputList outputs;
-    FE_QueryAllOutputs(outputs);
-
-    const size_t num_audio_devs = outputs.size();
-    if (num_audio_devs == 0)
-    {
-        out_device = {.name = "Default device (SDL)", .kind = AudioOutputKind::SDL};
-        return FE_PickOutputResult::NoOutputDevices;
-    }
-
-    if (preferred_name.size() == 0)
-    {
-        out_device = {.name = "Default device (SDL)", .kind = AudioOutputKind::SDL};
-        return FE_PickOutputResult::WantDefaultDevice;
-    }
-
-    for (size_t i = 0; i < num_audio_devs; ++i)
-    {
-        if (outputs[i].name == preferred_name)
-        {
-            out_device = outputs[i];
-            return FE_PickOutputResult::WantMatchedName;
-        }
-    }
-
-    // maybe we have an index instead of a name
-    if (size_t out_device_id; common::TryParse(preferred_name, out_device_id))
-    {
-        if (out_device_id < num_audio_devs)
-        {
-            out_device = outputs[out_device_id];
-            return FE_PickOutputResult::WantMatchedName;
-        }
-    }
-
-    out_device = {.name = std::string(preferred_name), .kind = AudioOutputKind::SDL};
-    return FE_PickOutputResult::NoMatchingName;
-}
-
-void FE_QueryAllOutputs(AudioOutputList& outputs)
-{
-    outputs.clear();
-
-    if (!Out_SDL_QueryOutputs(outputs))
-    {
-        fprintf(stderr, "Failed to query SDL outputs: %s\n", SDL_GetError());
-        return;
-    }
-
-#if NUKED_ENABLE_ASIO
-    if (!Out_ASIO_QueryOutputs(outputs))
-    {
-        fprintf(stderr, "Failed to query ASIO outputs.\n");
-        return;
-    }
-#endif
-}
-
-const char* FE_AudioOutputMarkerString(AudioOutputKind kind)
-{
-    switch (kind)
-    {
-    case AudioOutputKind::SDL:
-        // extra space is intentional; width of this string should match in all cases
-        return "(SDL) ";
-    case AudioOutputKind::ASIO:
-        return "(ASIO)";
-    }
-    fprintf(stderr, "PANIC: FE_AudioOutputMarkerString got invalid kind");
-    std::abort();
-}
-
-char FE_ChannelsTreeChar(bool is_last)
-{
-    return is_last ? '`' : '|';
-}
-
-void FE_WriteSpaces(int count)
-{
-    for (int i = 0; i < count; ++i)
-    {
-        fprintf(stderr, " ");
-    }
-}
-
-void FE_PrintAudioDevices()
-{
-    AudioOutputList outputs;
-    FE_QueryAllOutputs(outputs);
-
-    if (outputs.size() == 0)
-    {
-        fprintf(stderr, "No output devices found.\n");
-    }
-    else
-    {
-        fprintf(stderr, "\nKnown output devices:\n\n");
-
-        for (size_t i = 0; i < outputs.size(); ++i)
-        {
-#if NUKED_ENABLE_ASIO
-            fprintf(stderr, "  %s %zu: %s\n", FE_AudioOutputMarkerString(outputs[i].kind), i, outputs[i].name.c_str());
-            if (outputs[i].kind == AudioOutputKind::ASIO)
-            {
-                ASIO_OutputChannelList channels;
-                if (Out_ASIO_QueryChannels(outputs[i].name.c_str(), channels))
-                {
-                    const size_t max_digits = NDigits((int32_t)(channels.size() - 1));
-
-                    for (size_t channel = 0; channel < channels.size(); ++channel)
-                    {
-                        const size_t this_digits = NDigits((int32_t)channel);
-
-                        // align under first character of output name
-                        // 2 space indent, 6 marker string, 1 space, variable width number, ': '
-                        FE_WriteSpaces(2 + 6 + 1 + (int)NDigits((int)i) + 2);
-
-                        fprintf(stderr,
-                                "%c-- channel %ld: ",
-                                FE_ChannelsTreeChar(channel == channels.size() - 1),
-                                channels[channel].id);
-
-                        FE_WriteSpaces((int)(max_digits - this_digits));
-
-                        fprintf(stderr, "%s\n", channels[channel].name.c_str());
-                    }
-                }
-                else
-                {
-                    // align under first character of output name
-                    // 2 space indent, 6 marker string, 1 space, variable width number, ': '
-                    FE_WriteSpaces(2 + 6 + 1 + (int)NDigits((int)i) + 2);
-                    fprintf(stderr, "(failed to query channels)\n");
-                }
-            }
-#else
-            fprintf(stderr, "  %zu: %s\n", i, outputs[i].name.c_str());
-#endif
-        }
-
-        fprintf(stderr, "\n");
-    }
-}
-
-bool FE_OpenSDLAudio(FE_Application& fe, const AudioOutputParameters& params, const char* device_name)
-{
-    if (!Out_SDL_Create(device_name, params))
-    {
-        fprintf(stderr, "Failed to create SDL audio output\n");
-        return false;
-    }
-
-    for (size_t i = 0; i < fe.instances_in_use; ++i)
-    {
-        FE_Instance& inst = fe.instances[i];
-        inst.emu.SetSampleCallback(FE_PickCallback(fe, inst), &inst);
-        switch (inst.format)
-        {
-        case AudioFormat::S16:
-            inst.CreateAndPrepareBuffer<int16_t>();
-            break;
-        case AudioFormat::S32:
-            inst.CreateAndPrepareBuffer<int32_t>();
-            break;
-        case AudioFormat::F32:
-            inst.CreateAndPrepareBuffer<float>();
-            break;
-        }
-        Out_SDL_AddSource(fe.instances[i].view);
-        fprintf(stderr, "#%02zu: allocated %zu bytes for audio\n", i, inst.sample_buffer.GetByteLength());
-    }
-
-    if (!Out_SDL_Start())
-    {
-        fprintf(stderr, "Failed to start SDL audio output\n");
-        return false;
-    }
-
-    return true;
-}
-
-#if NUKED_ENABLE_ASIO
-bool FE_OpenASIOAudio(FE_Application& fe, const ASIO_OutputParameters& params, const char* name)
-{
-    if (!Out_ASIO_Create(name, params))
-    {
-        fprintf(stderr, "Failed to create ASIO output\n");
-        return false;
-    }
-
-    for (size_t i = 0; i < fe.instances_in_use; ++i)
-    {
-        FE_Instance& inst = fe.instances[i];
-
-        inst.stream = SDL_NewAudioStream(AudioFormatToSDLAudioFormat(inst.format),
-                                         2,
-                                         (int)PCM_GetOutputFrequency(inst.emu.GetPCM()),
-                                         Out_ASIO_GetFormat(),
-                                         2,
-                                         Out_ASIO_GetFrequency());
-        Out_ASIO_AddSource(inst.stream);
-
-        inst.emu.SetSampleCallback(FE_PickCallback(fe, inst), &inst);
-
-        switch (inst.format)
-        {
-        case AudioFormat::S16:
-            inst.CreateAndPrepareBuffer<int16_t>();
-            break;
-        case AudioFormat::S32:
-            inst.CreateAndPrepareBuffer<int32_t>();
-            break;
-        case AudioFormat::F32:
-            inst.CreateAndPrepareBuffer<float>();
-            break;
-        }
-        fprintf(
-            stderr, "#%02zu: allocated %zu bytes for audio\n", i, inst.sample_buffer.GetByteLength());
-    }
-
-    if (!Out_ASIO_Start())
-    {
-        fprintf(stderr, "Failed to create ASIO output\n");
-        return false;
-    }
-
-    return true;
-}
-#endif
-
-void FE_FixupParameters(FE_Parameters& params)
-{
-    if (!std::has_single_bit(params.buffer_size))
-    {
-        const uint32_t next_low  = std::bit_floor(params.buffer_size);
-        const uint32_t next_high = std::bit_ceil(params.buffer_size);
-        const uint32_t closer =
-            (uint32_t)PickCloser<int64_t>((int64_t)params.buffer_size, (int64_t)next_low, (int64_t)next_high);
-        fprintf(stderr, "WARNING: Audio buffer size must be a power-of-two; got %d\n", params.buffer_size);
-        fprintf(stderr, "         The next valid values are %d and %d\n", next_low, next_high);
-        fprintf(stderr, "         Continuing with the closer value %d\n", closer);
-        params.buffer_size = closer;
-    }
-}
-
-bool FE_OpenAudio(FE_Application& fe, const FE_Parameters& params)
-{
-    AudioOutput         output;
-    FE_PickOutputResult output_result = FE_PickOutputDevice(params.audio_device, output);
-
-    fe.audio_output = output;
-
-    AudioOutputParameters out_params;
-    out_params.frequency = PCM_GetOutputFrequency(fe.instances[0].emu.GetPCM());
-    switch (output.kind)
-    {
-    case AudioOutputKind::SDL:
-        // explicitly do nothing
-        break;
-    case AudioOutputKind::ASIO:
-        if (params.asio_sample_rate.has_value())
-        {
-            out_params.frequency = params.asio_sample_rate.value();
-        }
-        break;
-    }
-    out_params.buffer_size = params.buffer_size;
-    out_params.format      = params.output_format;
-
-    switch (output_result)
-    {
-    case FE_PickOutputResult::WantMatchedName:
-        if (output.kind == AudioOutputKind::SDL)
-        {
-            return FE_OpenSDLAudio(fe, out_params, output.name.c_str());
-        }
-        else if (output.kind == AudioOutputKind::ASIO)
-        {
-#if NUKED_ENABLE_ASIO
-            ASIO_OutputParameters asio_params;
-            asio_params.common = out_params;
-            asio_params.left_channel  = params.asio_left_channel;
-            asio_params.right_channel = params.asio_right_channel;
-            return FE_OpenASIOAudio(fe, asio_params, output.name.c_str());
-#else
-            fprintf(stderr, "Attempted to open ASIO output without ASIO support\n");
-#endif
-        }
-        return false;
-    case FE_PickOutputResult::WantDefaultDevice:
-        return FE_OpenSDLAudio(fe, out_params, nullptr);
-    case FE_PickOutputResult::NoOutputDevices:
-        // in some cases this may still work
-        fprintf(stderr, "No output devices found; attempting to open default device\n");
-        return FE_OpenSDLAudio(fe, out_params, nullptr);
-    case FE_PickOutputResult::NoMatchingName:
-        // in some cases SDL cannot list all audio devices so we should still try
-        fprintf(stderr, "No output device named '%s'; attempting to open it anyways...\n", params.audio_device.c_str());
-        return FE_OpenSDLAudio(fe, out_params, output.name.c_str());
-    }
-
-    return false;
-}
-
-template <typename SampleT>
-void FE_RunInstanceSDL(FE_Instance& instance)
-{
-    const size_t max_byte_count = instance.buffer_count * instance.buffer_size * sizeof(AudioFrame<SampleT>);
-
-    while (instance.running)
-    {
-        while (instance.view.GetReadableBytes() >= max_byte_count)
-        {
-            SDL_Delay(1);
-        }
-
-        instance.emu.Step();
-    }
-}
-
-#if NUKED_ENABLE_ASIO
-void FE_RunInstanceASIO(FE_Instance& instance)
-{
-    while (instance.running)
-    {
-        // we recalc every time because ASIO reset might change this
-        const size_t buffer_size = (size_t)Out_ASIO_GetBufferSize();
-
-        // note that this is the byte count coming out of the stream; it won't line up with the amount of data we put in
-        // so be careful not to confuse the two!!
-        const size_t max_byte_count = instance.buffer_count * buffer_size * Out_ASIO_GetFormatFrameSizeBytes();
-
-        while ((size_t)SDL_AudioStreamAvailable(instance.stream) >= max_byte_count)
-        {
-            SDL_Delay(1);
-        }
-
-        instance.emu.Step();
-    }
-}
-#endif
-
-bool FE_HandleGlobalEvent(FE_Application& fe, const SDL_Event& ev)
-{
-    switch (ev.type)
-    {
-        case SDL_QUIT:
-            fe.running = false;
-            return true;
-        default:
-            return false;
-    }
-}
-
-void FE_EventLoop(FE_Application& fe)
-{
-    while (fe.running)
-    {
-#if NUKED_ENABLE_ASIO
-        if (Out_ASIO_IsResetRequested())
-        {
-            Out_ASIO_Reset();
-        }
-#endif
-
-        for (size_t i = 0; i < fe.instances_in_use; ++i)
-        {
-            if (fe.instances[i].sdl_lcd)
-            {
-                if (fe.instances[i].sdl_lcd->IsQuitRequested())
-                {
-                    fe.running = false;
-                }
-            }
-            LCD_Render(fe.instances[i].emu.GetLCD());
-        }
-
-        SDL_Event ev;
-        while (SDL_PollEvent(&ev))
-        {
-            if (FE_HandleGlobalEvent(fe, ev))
-            {
-                // not directed at any particular window; don't let LCDs
-                // handle this one
-                continue;
-            }
-
-            const bool mKeydown = (ev.type == SDL_KEYDOWN && ev.key.keysym.scancode == SDL_SCANCODE_M);
-
-            for (size_t i = 0; i < fe.instances_in_use; ++i)
-            {
-                if (mKeydown)
-                {
-                    //fe.instances[i].emu.Reset();
-                    fe.instances[i].emu.PostSystemReset(EMU_SystemReset::RESET_NOTES);
-                }
-
-                if (fe.instances[i].sdl_lcd)
-                {
-                    fe.instances[i].sdl_lcd->HandleEvent(ev);
-                }
-            }
-        }
-
-        SDL_Delay(15);
-    }
-}
-
-void FE_Run(FE_Application& fe)
-{
-    fe.running = true;
-
-    for (size_t i = 0; i < fe.instances_in_use; ++i)
-    {
-        fe.instances[i].running = true;
-        if (fe.audio_output.kind == AudioOutputKind::SDL)
-        {
-            switch (fe.instances[i].format)
-            {
-            case AudioFormat::S16:
-                fe.instances[i].thread = std::thread(FE_RunInstanceSDL<int16_t>, std::ref(fe.instances[i]));
-                break;
-            case AudioFormat::S32:
-                fe.instances[i].thread = std::thread(FE_RunInstanceSDL<int32_t>, std::ref(fe.instances[i]));
-                break;
-            case AudioFormat::F32:
-                fe.instances[i].thread = std::thread(FE_RunInstanceSDL<float>, std::ref(fe.instances[i]));
-                break;
-            }
-        }
-        else if (fe.audio_output.kind == AudioOutputKind::ASIO)
-        {
-#if NUKED_ENABLE_ASIO
-            fe.instances[i].thread = std::thread(FE_RunInstanceASIO, std::ref(fe.instances[i]));
-#else
-            fprintf(stderr, "Attempted to start ASIO instance without ASIO support\n");
-#endif
-        }
-    }
-
-    FE_EventLoop(fe);
-
-    for (size_t i = 0; i < fe.instances_in_use; ++i)
-    {
-        fe.instances[i].running = false;
-        fe.instances[i].thread.join();
-    }
-}
-
-=======
->>>>>>> cfbea48a
 #ifdef _WIN32
 // On Windows we install a Ctrl-C handler to make sure that the event loop always receives an SDL_QUIT event. This
 // is what normally happens on other platforms but only some Windows environments (for instance, a mingw64 shell).
