/*
 * Copyright (C) 2021, 2024 nukeykt
 *
 *  Redistribution and use of this code or any derivative works are permitted
 *  provided that the following conditions are met:
 *
 *   - Redistributions may not be sold, nor may they be used in a commercial
 *     product or activity.
 *
 *   - Redistributions that are modified from the original source must include the
 *     complete source code, including the source code for all components used by a
 *     binary built from the modified sources. However, as a special exception, the
 *     source code distributed need not include anything that is normally distributed
 *     (in either source or binary form) with the major components (compiler, kernel,
 *     and so on) of the operating system on which the executable runs, unless that
 *     component itself accompanies the executable.
 *
 *   - Redistributions must reproduce the above copyright notice, this list of
 *     conditions and the following disclaimer in the documentation and/or other
 *     materials provided with the distribution.
 *
 *  THIS SOFTWARE IS PROVIDED BY THE COPYRIGHT HOLDERS AND CONTRIBUTORS "AS IS"
 *  AND ANY EXPRESS OR IMPLIED WARRANTIES, INCLUDING, BUT NOT LIMITED TO, THE
 *  IMPLIED WARRANTIES OF MERCHANTABILITY AND FITNESS FOR A PARTICULAR PURPOSE
 *  ARE DISCLAIMED. IN NO EVENT SHALL THE COPYRIGHT OWNER OR CONTRIBUTORS BE
 *  LIABLE FOR ANY DIRECT, INDIRECT, INCIDENTAL, SPECIAL, EXEMPLARY, OR
 *  CONSEQUENTIAL DAMAGES (INCLUDING, BUT NOT LIMITED TO, PROCUREMENT OF
 *  SUBSTITUTE GOODS OR SERVICES; LOSS OF USE, DATA, OR PROFITS; OR BUSINESS
 *  INTERRUPTION) HOWEVER CAUSED AND ON ANY THEORY OF LIABILITY, WHETHER IN
 *  CONTRACT, STRICT LIABILITY, OR TORT (INCLUDING NEGLIGENCE OR OTHERWISE)
 *  ARISING IN ANY WAY OUT OF THE USE OF THIS SOFTWARE, EVEN IF ADVISED OF THE
 *  POSSIBILITY OF SUCH DAMAGE.
 */
#include "mcu_timer.h"
#include "mcu.h"
#include <cstdint>

enum TMR_TCR_Bits : uint8_t
{
    TMR_TCR_CKS0  = 1 << 0, // Clock Select 0
    TMR_TCR_CKS1  = 1 << 1, // Clock Select 1
    TMR_TCR_CKS2  = 1 << 2, // Clock Select 2
    TMR_TCR_CCLR0 = 1 << 3, // Counter Clear 0
    TMR_TCR_CCLR1 = 1 << 4, // Counter Clear 1
    TMR_TCR_OVIE  = 1 << 5, // Timer Overflow Interrupt Enable
    TMR_TCR_CMIEA = 1 << 6, // Compare-match Interrupt Enable A
    TMR_TCR_CMIEB = 1 << 7, // Compare-match Interrupt Enable B
};

enum TMR_TCSR_Bits : uint8_t
{
    TMR_TCSR_OS0  = 1 << 0, // Output Select 0
    TMR_TCSR_OS1  = 1 << 1, // Output Select 1
    TMR_TCSR_OS2  = 1 << 2, // Output Select 2
    TMR_TCSR_OS3  = 1 << 3, // Output Select 3
    TMR_TCSR_BIT4 = 1 << 4, // Reserved
    TMR_TCSR_OVF  = 1 << 5, // Timer Overflow Flag
    TMR_TCSR_CMFA = 1 << 6, // Compare-Match Flag A
    TMR_TCSR_CMFB = 1 << 7, // Compare-Match Flag B
};

enum FRT_TCR_Bits : uint8_t
{
    FRT_TCR_CKS0  = 1 << 0, // Clock Select 0
    FRT_TCR_CKS1  = 1 << 1, // Clock Select 1
    FRT_TCR_OEA   = 1 << 2, // Output Enable A
    FRT_TCR_OEB   = 1 << 3, // Output Enable B
    FRT_TCR_OVIE  = 1 << 4, // Timer overflow Interrupt Enable
    FRT_TCR_OCIEA = 1 << 5, // Output Compare Interrupt Enable A
    FRT_TCR_OCIEB = 1 << 6, // Output Compare Interrupt Enable B
    FRT_TCR_ICIE  = 1 << 7, // Input Capture Interrupt Enable
};

enum FRT_TCSR_Bits : uint8_t
{
    FRT_TCSR_CCLRA = 1 << 0, // Counter Clear A
    FRT_TCSR_IEDG  = 1 << 1, // Input Edge Select
    FRT_TCSR_OLVLA = 1 << 2, // Output Level A
    FRT_TCSR_OLVLB = 1 << 3, // Output Level B
    FRT_TCSR_OVF   = 1 << 4, // Timer Overflow Flag
    FRT_TCSR_OCFA  = 1 << 5, // Output Compare Flag A
    FRT_TCSR_OCFB  = 1 << 6, // Output Compare Flag B
    FRT_TCSR_ICF   = 1 << 7, // Input Capture Flag
};

// Values are byte offsets from start of FRTs in memory (ffa0, ffb0, ffc0)
enum FRT_Field_Offset : uint8_t
{
    REG_TCR   = 0x00,
    REG_TCSR  = 0x01,
    REG_FRCH  = 0x02,
    REG_FRCL  = 0x03,
    REG_OCRAH = 0x04,
    REG_OCRAL = 0x05,
    REG_OCRBH = 0x06,
    REG_OCRBL = 0x07,
    REG_ICRH  = 0x08,
    REG_ICRL  = 0x09,
};

void TIMER_Init(mcu_timer_t& timer, mcu_t& mcu)
{
    timer.mcu = &mcu;
}

void TIMER_Reset(mcu_timer_t& timer)
{
    for (int i = 0; i < 3; ++i)
    {
        timer.frt[i] = {
            .tcr       = 0,
            .tcsr      = 0,
            .frc       = 0,
            .ocra      = 0xffff,
            .ocrb      = 0xffff,
            .icr       = 0,
            .status_rd = 0,
        };
    }
    timer.tmr = {
        .tcr       = 0,
        .tcsr      = TMR_TCSR_BIT4,
        .tcora     = 0xff,
        .tcorb     = 0xff,
        .tcnt      = 0,
        .status_rd = 0,
    };
}

void TIMER_Write(mcu_timer_t& timer, uint32_t address, uint8_t data)
{
    uint32_t t = (address >> 4) - 1;
    if (t > 2)
        return;
    frt_t& frt = timer.frt[t];

    address &= 0x0f;
    switch (address)
    {
    case REG_TCR:
        frt.tcr = data;
        break;
    case REG_TCSR:
        frt.tcsr &= ~0xf;
        frt.tcsr |= data & 0xf;
        if ((data & FRT_TCSR_OVF) == 0 && (frt.status_rd & FRT_TCSR_OVF) != 0)
        {
            frt.tcsr      &= ~FRT_TCSR_OVF;
            frt.status_rd &= ~FRT_TCSR_OVF;
            MCU_Interrupt_SetRequest(*timer.mcu, (MCU_Interrupt_Source)(INTERRUPT_SOURCE_FRT0_FOVI + t * 4), 0);
        }
        if ((data & FRT_TCSR_OCFA) == 0 && (frt.status_rd & FRT_TCSR_OCFA) != 0)
        {
            frt.tcsr      &= ~FRT_TCSR_OCFA;
            frt.status_rd &= ~FRT_TCSR_OCFA;
            MCU_Interrupt_SetRequest(*timer.mcu, (MCU_Interrupt_Source)(INTERRUPT_SOURCE_FRT0_OCIA + t * 4), 0);
        }
        if ((data & FRT_TCSR_OCFB) == 0 && (frt.status_rd & FRT_TCSR_OCFB) != 0)
        {
            frt.tcsr      &= ~FRT_TCSR_OCFB;
            frt.status_rd &= ~FRT_TCSR_OCFB;
            MCU_Interrupt_SetRequest(*timer.mcu, (MCU_Interrupt_Source)(INTERRUPT_SOURCE_FRT0_OCIB + t * 4), 0);
        }
        break;
    case REG_FRCH:
    case REG_OCRAH:
    case REG_OCRBH:
    case REG_ICRH:
        timer.tempreg = data;
        break;
    case REG_FRCL:
        frt.frc = (uint16_t)((timer.tempreg << 8) | data);
        break;
    case REG_OCRAL:
        frt.ocra = (uint16_t)((timer.tempreg << 8) | data);
        break;
    case REG_OCRBL:
        frt.ocrb = (uint16_t)((timer.tempreg << 8) | data);
        break;
    case REG_ICRL:
        frt.icr = (uint16_t)((timer.tempreg << 8) | data);
        break;
    }
}

uint8_t TIMER_Read(mcu_timer_t& timer, uint32_t address)
{
    uint32_t t = (address >> 4) - 1;
    if (t > 2)
        return 0xff;
    frt_t& frt = timer.frt[t];

    address &= 0x0f;
    switch (address)
    {
    case REG_TCR:
        return frt.tcr;
    case REG_TCSR: {
        uint8_t ret    = frt.tcsr;
        frt.status_rd |= frt.tcsr & 0xf0;
        // frt.status_rd |= 0xf0;
        return ret;
    }
    case REG_FRCH:
        timer.tempreg = (uint8_t)frt.frc;
        return (uint8_t)(frt.frc >> 8);
    case REG_OCRAH:
        timer.tempreg = (uint8_t)frt.ocra;
        return (uint8_t)(frt.ocra >> 8);
    case REG_OCRBH:
        timer.tempreg = (uint8_t)frt.ocrb;
        return (uint8_t)(frt.ocrb >> 8);
    case REG_ICRH:
        timer.tempreg = (uint8_t)frt.icr;
        return (uint8_t)(frt.icr >> 8);
    case REG_FRCL:
    case REG_OCRAL:
    case REG_OCRBL:
    case REG_ICRL:
        return timer.tempreg;
    }
    return 0xff;
}

void TIMER2_Write(mcu_timer_t& timer, uint32_t address, uint8_t data)
{
    tmr_t& tmr = timer.tmr;

    switch (address)
    {
    case DEV_TMR_TCR:
        tmr.tcr = data;
        break;
    case DEV_TMR_TCSR:
        tmr.tcsr &= ~0xf;
        tmr.tcsr |= data & 0xf;
        if ((data & TMR_TCSR_OVF) == 0 && (tmr.status_rd & TMR_TCSR_OVF) != 0)
        {
            tmr.tcsr      &= ~TMR_TCSR_OVF;
            tmr.status_rd &= ~TMR_TCSR_OVF;
            MCU_Interrupt_SetRequest(*timer.mcu, INTERRUPT_SOURCE_TIMER_OVI, 0);
        }
        if ((data & TMR_TCSR_CMFA) == 0 && (tmr.status_rd & TMR_TCSR_CMFA) != 0)
        {
            tmr.tcsr      &= ~TMR_TCSR_CMFA;
            tmr.status_rd &= ~TMR_TCSR_CMFA;
            MCU_Interrupt_SetRequest(*timer.mcu, INTERRUPT_SOURCE_TIMER_CMIA, 0);
        }
        if ((data & TMR_TCSR_CMFB) == 0 && (tmr.status_rd & TMR_TCSR_CMFB) != 0)
        {
            tmr.tcsr      &= ~TMR_TCSR_CMFB;
            tmr.status_rd &= ~TMR_TCSR_CMFB;
            MCU_Interrupt_SetRequest(*timer.mcu, INTERRUPT_SOURCE_TIMER_CMIB, 0);
        }
        break;
    case DEV_TMR_TCORA:
        tmr.tcora = data;
        break;
    case DEV_TMR_TCORB:
        tmr.tcorb = data;
        break;
    case DEV_TMR_TCNT:
        tmr.tcnt = data;
        break;
    }
}

uint8_t TIMER_Read2(mcu_timer_t& timer, uint32_t address)
{
    tmr_t& tmr = timer.tmr;

    switch (address)
    {
    case DEV_TMR_TCR:
        return tmr.tcr;
    case DEV_TMR_TCSR: {
        uint8_t ret    = tmr.tcsr;
        tmr.status_rd |= tmr.tcsr & (TMR_TCSR_OVF | TMR_TCSR_CMFA | TMR_TCSR_CMFB);
        return ret;
    }
    case DEV_TMR_TCORA:
        return tmr.tcora;
    case DEV_TMR_TCORB:
        return tmr.tcorb;
    case DEV_TMR_TCNT:
        return tmr.tcnt;
    }
    return 0xff;
}


inline void TIMER_ClockFrt(mcu_timer_t& timer, int frt_id)
{
    frt_t& frt = timer.frt[frt_id];

    if (timer.cycles & timer.frt_step_table[frt.tcr & (FRT_TCR_CKS0 | FRT_TCR_CKS1)])
    {
        return;
    }

    const bool matcha = frt.frc == frt.ocra;
    const bool matchb = frt.frc == frt.ocrb;
    if ((frt.tcsr & FRT_TCSR_CCLRA) && matcha) // CCLRA
    {
        frt.frc = 0;
    }
    else
    {
        ++frt.frc;
        if (frt.frc == 0)
        {
            frt.tcsr |= FRT_TCSR_OVF;
        }
    }

    // flags
    if (matcha)
        frt.tcsr |= FRT_TCSR_OCFA;
    if (matchb)
        frt.tcsr |= FRT_TCSR_OCFB;

    if ((frt.tcr & FRT_TCR_OVIE) != 0 && (frt.tcsr & FRT_TCSR_OVF) != 0)
        MCU_Interrupt_SetRequest(*timer.mcu, (MCU_Interrupt_Source)(INTERRUPT_SOURCE_FRT0_FOVI + frt_id * 4), 1);
    if ((frt.tcr & FRT_TCR_OCIEA) != 0 && (frt.tcsr & FRT_TCSR_OCFA) != 0)
        MCU_Interrupt_SetRequest(*timer.mcu, (MCU_Interrupt_Source)(INTERRUPT_SOURCE_FRT0_OCIA + frt_id * 4), 1);
    if ((frt.tcr & FRT_TCR_OCIEB) != 0 && (frt.tcsr & FRT_TCSR_OCFB) != 0)
        MCU_Interrupt_SetRequest(*timer.mcu, (MCU_Interrupt_Source)(INTERRUPT_SOURCE_FRT0_OCIB + frt_id * 4), 1);
}

inline void TIMER_ClockTmr(mcu_timer_t& timer)
{
    tmr_t& tmr = timer.tmr;

<<<<<<< HEAD
    // Precompute FRT steps  
    uint64_t frt_steps[3];
    for (int i = 0; i < 3; i++)
        frt_steps[i] = FRT_STEP_TABLE[timer.frt[i].tcr & 3];

    // Precompute Timer steps 
    uint64_t timer_step = TIMER_STEP_TABLE[timer.tcr & 7];

    while (timer.cycles*2 < cycles) // FIXME
    {
        uint64_t min_skip = UINT64_MAX;

        for (int i = 0; i < 3; i++)
        {

            if (!(timer.cycles & frt_steps[i]))
            {
                frt_t *ftimer = &timer.frt[i];

                uint32_t value = ftimer->frc;
                uint32_t matcha = value == ftimer->ocra;
                uint32_t matchb = value == ftimer->ocrb;
                if ((ftimer->tcsr & 1) != 0 && matcha) // CCLRA
                    value = 0;
                else
                    value++;
                uint32_t of = (value >> 16) & 1;
                value &= 0xffff;
                ftimer->frc = value;

                // flags
                if (of)
                    ftimer->tcsr |= 0x10;
                if (matcha)
                    ftimer->tcsr |= 0x20;
                if (matchb)
                    ftimer->tcsr |= 0x40;
                if ((ftimer->tcr & 0x10) != 0 && (ftimer->tcsr & 0x10) != 0)
                    MCU_Interrupt_SetRequest(*timer.mcu, INTERRUPT_SOURCE_FRT0_FOVI + i * 4, 1);
                if ((ftimer->tcr & 0x20) != 0 && (ftimer->tcsr & 0x20) != 0)
                    MCU_Interrupt_SetRequest(*timer.mcu, INTERRUPT_SOURCE_FRT0_OCIA + i * 4, 1);
                if ((ftimer->tcr & 0x40) != 0 && (ftimer->tcsr & 0x40) != 0)
                    MCU_Interrupt_SetRequest(*timer.mcu, INTERRUPT_SOURCE_FRT0_OCIB + i * 4, 1);
            }

            // Find minimum cycles until next FRT event
            uint64_t step_mask = frt_steps[i];
            uint64_t skip = step_mask ? (timer.cycles | step_mask) + 1 - timer.cycles : 1;
            min_skip = Min(min_skip, skip);
        }

        if (!(timer.cycles & timer_step))
=======
    if (timer.cycles & timer.tmr_step_table[tmr.tcr & (TMR_TCR_CKS0 | TMR_TCR_CKS1 | TMR_TCR_CKS2)])
    {
        return;
    }

    const bool matcha = tmr.tcnt == tmr.tcora;
    const bool matchb = tmr.tcnt == tmr.tcorb;
    if ((tmr.tcr & (TMR_TCR_CCLR0 | TMR_TCR_CCLR1)) == TMR_TCR_CCLR0 && matcha)
    {
        tmr.tcnt = 0;
    }
    else if ((tmr.tcr & (TMR_TCR_CCLR0 | TMR_TCR_CCLR1)) == TMR_TCR_CCLR1 && matchb)
    {
        tmr.tcnt = 0;
    }
    else
    {
        ++tmr.tcnt;
        if (tmr.tcnt == 0)
        {
            tmr.tcsr |= TMR_TCSR_OVF;
        }
    }

    // flags
    if (matcha)
        tmr.tcsr |= TMR_TCSR_CMFA;
    if (matchb)
        tmr.tcsr |= TMR_TCSR_CMFB;

    if ((tmr.tcr & TMR_TCR_OVIE) != 0 && (tmr.tcsr & TMR_TCSR_OVF) != 0)
        MCU_Interrupt_SetRequest(*timer.mcu, INTERRUPT_SOURCE_TIMER_OVI, 1);
    if ((tmr.tcr & TMR_TCR_CMIEA) != 0 && (tmr.tcsr & TMR_TCSR_CMFA) != 0)
        MCU_Interrupt_SetRequest(*timer.mcu, INTERRUPT_SOURCE_TIMER_CMIA, 1);
    if ((tmr.tcr & TMR_TCR_CMIEB) != 0 && (tmr.tcsr & TMR_TCSR_CMFB) != 0)
        MCU_Interrupt_SetRequest(*timer.mcu, INTERRUPT_SOURCE_TIMER_CMIB, 1);
}

void TIMER_Clock(mcu_timer_t& timer, uint64_t cycles)
{
    while (timer.cycles * 2 < cycles) // FIXME
    {
        for (int i = 0; i < 3; i++)
>>>>>>> 4c85a2bb
        {
            TIMER_ClockFrt(timer, i);
        }

<<<<<<< HEAD
        // Find minimum cycles until next Timer event
        uint64_t timer_skip = timer_step ? (timer.cycles | timer_step) + 1 - timer.cycles : 1;
        min_skip = Min(min_skip, timer_skip);

         // Apply skip
         timer.cycles += min_skip;
=======
        TIMER_ClockTmr(timer);

        ++timer.cycles;
>>>>>>> 4c85a2bb
    }
}

// These tables are indexed by the low CKSn bits of the TCR.
constexpr FRT_Step_Table FRT_STEP_TABLE_GENERIC = {3, 7, 31, 1};
constexpr FRT_Step_Table FRT_STEP_TABLE_MK1     = {3, 7, 31, 3};

constexpr TMR_Step_Table TMR_STEP_TABLE_GENERIC = {0, 7, 63, 1023, 0, 1, 1, 1};
constexpr TMR_Step_Table TMR_STEP_TABLE_MK1     = {0, 7, 63, 1023, 0, 3, 3, 3};

void TIMER_NotifyRomsetChange(mcu_timer_t& timer)
{
    const bool is_mk1    = timer.mcu->is_mk1;
    timer.frt_step_table = is_mk1 ? FRT_STEP_TABLE_MK1 : FRT_STEP_TABLE_GENERIC;
    timer.tmr_step_table = is_mk1 ? TMR_STEP_TABLE_MK1 : TMR_STEP_TABLE_GENERIC;
}<|MERGE_RESOLUTION|>--- conflicted
+++ resolved
@@ -331,60 +331,6 @@
 {
     tmr_t& tmr = timer.tmr;
 
-<<<<<<< HEAD
-    // Precompute FRT steps  
-    uint64_t frt_steps[3];
-    for (int i = 0; i < 3; i++)
-        frt_steps[i] = FRT_STEP_TABLE[timer.frt[i].tcr & 3];
-
-    // Precompute Timer steps 
-    uint64_t timer_step = TIMER_STEP_TABLE[timer.tcr & 7];
-
-    while (timer.cycles*2 < cycles) // FIXME
-    {
-        uint64_t min_skip = UINT64_MAX;
-
-        for (int i = 0; i < 3; i++)
-        {
-
-            if (!(timer.cycles & frt_steps[i]))
-            {
-                frt_t *ftimer = &timer.frt[i];
-
-                uint32_t value = ftimer->frc;
-                uint32_t matcha = value == ftimer->ocra;
-                uint32_t matchb = value == ftimer->ocrb;
-                if ((ftimer->tcsr & 1) != 0 && matcha) // CCLRA
-                    value = 0;
-                else
-                    value++;
-                uint32_t of = (value >> 16) & 1;
-                value &= 0xffff;
-                ftimer->frc = value;
-
-                // flags
-                if (of)
-                    ftimer->tcsr |= 0x10;
-                if (matcha)
-                    ftimer->tcsr |= 0x20;
-                if (matchb)
-                    ftimer->tcsr |= 0x40;
-                if ((ftimer->tcr & 0x10) != 0 && (ftimer->tcsr & 0x10) != 0)
-                    MCU_Interrupt_SetRequest(*timer.mcu, INTERRUPT_SOURCE_FRT0_FOVI + i * 4, 1);
-                if ((ftimer->tcr & 0x20) != 0 && (ftimer->tcsr & 0x20) != 0)
-                    MCU_Interrupt_SetRequest(*timer.mcu, INTERRUPT_SOURCE_FRT0_OCIA + i * 4, 1);
-                if ((ftimer->tcr & 0x40) != 0 && (ftimer->tcsr & 0x40) != 0)
-                    MCU_Interrupt_SetRequest(*timer.mcu, INTERRUPT_SOURCE_FRT0_OCIB + i * 4, 1);
-            }
-
-            // Find minimum cycles until next FRT event
-            uint64_t step_mask = frt_steps[i];
-            uint64_t skip = step_mask ? (timer.cycles | step_mask) + 1 - timer.cycles : 1;
-            min_skip = Min(min_skip, skip);
-        }
-
-        if (!(timer.cycles & timer_step))
-=======
     if (timer.cycles & timer.tmr_step_table[tmr.tcr & (TMR_TCR_CKS0 | TMR_TCR_CKS1 | TMR_TCR_CKS2)])
     {
         return;
@@ -428,23 +374,13 @@
     while (timer.cycles * 2 < cycles) // FIXME
     {
         for (int i = 0; i < 3; i++)
->>>>>>> 4c85a2bb
         {
             TIMER_ClockFrt(timer, i);
         }
 
-<<<<<<< HEAD
-        // Find minimum cycles until next Timer event
-        uint64_t timer_skip = timer_step ? (timer.cycles | timer_step) + 1 - timer.cycles : 1;
-        min_skip = Min(min_skip, timer_skip);
-
-         // Apply skip
-         timer.cycles += min_skip;
-=======
         TIMER_ClockTmr(timer);
 
         ++timer.cycles;
->>>>>>> 4c85a2bb
     }
 }
 
